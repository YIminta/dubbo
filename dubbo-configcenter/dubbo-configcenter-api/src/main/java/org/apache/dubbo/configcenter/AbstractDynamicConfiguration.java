--- conflicted
+++ resolved
@@ -27,13 +27,8 @@
  * Dynamic configuration template class. The concrete implementation needs to provide implementation for three methods.
  *
  * @see AbstractDynamicConfiguration#getTargetConfig(String, String, long)
-<<<<<<< HEAD
  * @see AbstractDynamicConfiguration#addConfigurationListener(String key, String group, TargetListener, ConfigurationListener)
  * @see AbstractDynamicConfiguration#createTargetListener(String, String group)
-=======
- * @see AbstractDynamicConfiguration#addConfigurationListener(String, TargetListener, ConfigurationListener)
- * @see AbstractDynamicConfiguration#createTargetListener(String)
->>>>>>> 368a59ed
  */
 public abstract class AbstractDynamicConfiguration<TargetListener> extends AbstractConfiguration
         implements DynamicConfiguration {
@@ -111,15 +106,9 @@
     /**
      * Register a native listener to the backend config storage so that Dubbo has chance to get notified when the
      * value changes.
-<<<<<<< HEAD
      * @param key property key the native listener will listen on
      * @param group to distinguish different set of properties
      * @param targetListener Implementation dependent listener, such as, zookeeper watcher, Apollo listener, ...
-=======
-     *
-     * @param key                   property key
-     * @param targetListener        Implementation dependent listener, such as, zookeeper watcher, Apollo listener, ...
->>>>>>> 368a59ed
      * @param configurationListener Listener in Dubbo that will handle notification.
      */
     protected abstract void addConfigurationListener(String key, String group, TargetListener targetListener, ConfigurationListener configurationListener);
@@ -130,12 +119,8 @@
      * Create a native listener for the backend config storage, eventually ConfigurationListener will get notified once
      * the value changes.
      *
-<<<<<<< HEAD
      * @param key      property key the native listener will listen on
      * @param group    to distinguish different set of properties
-=======
-     * @param key property key the native listener will listen on
->>>>>>> 368a59ed
      * @return native listener for the backend config storage
      */
     protected abstract TargetListener createTargetListener(String key, String group);
