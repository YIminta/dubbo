--- conflicted
+++ resolved
@@ -16,18 +16,11 @@
  */
 package org.apache.dubbo.common.utils;
 
-<<<<<<< HEAD
-import java.util.Arrays;
+import java.lang.reflect.Type;
 import java.util.Collections;
 import java.util.HashMap;
 import java.util.LinkedList;
 import java.util.List;
-import java.util.Map;
-import java.util.concurrent.atomic.AtomicReference;
-=======
-import java.lang.reflect.Type;
-import java.util.Collections;
-import java.util.HashMap;
 import java.util.Map;
 import java.util.concurrent.atomic.AtomicReference;
 import java.util.function.Consumer;
@@ -47,7 +40,6 @@
 
 import static org.mockito.Answers.CALLS_REAL_METHODS;
 
->>>>>>> 5c685762
 
 import org.apache.dubbo.common.json.impl.FastJson2Impl;
 import org.apache.dubbo.common.json.impl.FastJsonImpl;
@@ -60,8 +52,6 @@
 import org.junit.jupiter.api.Test;
 
 class JsonUtilsTest {
-<<<<<<< HEAD
-=======
     private static Gson gson = new Gson();
     private static MockedStatic<JSON> fastjsonMock;
     private static AtomicReference<Gson> gsonReference = new AtomicReference<>();
@@ -88,7 +78,6 @@
         fastjsonMock.close();
         gsonMock.close();
     }
->>>>>>> 5c685762
 
     @Test
     void testGetJson1() {
@@ -235,38 +224,13 @@
 
     @Test
     void testGetJson2() {
-<<<<<<< HEAD
-        ClassLoader originClassLoader = Thread.currentThread().getContextClassLoader();
-        AtomicReference<List<String>> removedPackages = new AtomicReference<>(Collections.emptyList());
-        ClassLoader newClassLoader = new ClassLoader(originClassLoader) {
-            @Override
-            public Class<?> loadClass(String name) throws ClassNotFoundException {
-                for (String removedPackage : removedPackages.get()) {
-                    if (name.startsWith(removedPackage)) {
-                        throw new ClassNotFoundException("Test");
-                    }
-                }
-                return super.loadClass(name);
-            }
-        };
-        Thread.currentThread().setContextClassLoader(newClassLoader);
-
         // default use fastjson2
         JsonUtils.setJson(null);
-        removedPackages.set(Collections.emptyList());
         Assertions.assertInstanceOf(FastJson2Impl.class, JsonUtils.getJson());
 
         // prefer use fastjson2
         JsonUtils.setJson(null);
-        removedPackages.set(Collections.emptyList());
-        System.setProperty("dubbo.json-framework.prefer", "fastjson2");
-        Assertions.assertInstanceOf(FastJson2Impl.class, JsonUtils.getJson());
-        System.clearProperty("dubbo.json-framework.prefer");
-=======
-        // default use fastjson
-        JsonUtils.setJson(null);
-        Assertions.assertInstanceOf(FastJsonImpl.class, JsonUtils.getJson());
->>>>>>> 5c685762
+        Assertions.assertInstanceOf(FastJsonImpl.class, JsonUtils.getJson());
 
         // prefer use fastjson
         JsonUtils.setJson(null);
@@ -288,43 +252,23 @@
 
         JsonUtils.setJson(null);
         // TCCL not found fastjson2
-        removedPackages.set(Collections.singletonList("com.alibaba.fastjson2"));
         Assertions.assertInstanceOf(FastJsonImpl.class, JsonUtils.getJson());
 
         JsonUtils.setJson(null);
         // TCCL not found fastjson
-<<<<<<< HEAD
-        removedPackages.set(Arrays.asList("com.alibaba.fastjson2", "com.alibaba.fastjson"));
-=======
         fastjsonMock.when(() -> JSON.toJSONString(Mockito.any(), Mockito.any())).thenThrow(new RuntimeException());
->>>>>>> 5c685762
         Assertions.assertInstanceOf(GsonImpl.class, JsonUtils.getJson());
         fastjsonMock.reset();
 
         JsonUtils.setJson(null);
         // TCCL not found gson
-<<<<<<< HEAD
-        removedPackages.set(Arrays.asList("com.alibaba.fastjson2", "com.google.gson"));
-=======
         gsonInit.set(mock -> Mockito.reset(mock));
->>>>>>> 5c685762
         Assertions.assertInstanceOf(FastJsonImpl.class, JsonUtils.getJson());
         gsonInit.set(null);
 
         JsonUtils.setJson(null);
-        // TCCL not found fastjson2, prefer use fastjson
-        removedPackages.set(Collections.singletonList("com.alibaba.fastjson2"));
-        System.setProperty("dubbo.json-framework.prefer", "fastjson");
-        Assertions.assertInstanceOf(FastJsonImpl.class, JsonUtils.getJson());
-        System.clearProperty("dubbo.json-framework.prefer");
-
-        JsonUtils.setJson(null);
         // TCCL not found fastjson, prefer use fastjson
-<<<<<<< HEAD
-        removedPackages.set(Arrays.asList("com.alibaba.fastjson2", "com.alibaba.fastjson"));
-=======
         fastjsonMock.when(() -> JSON.toJSONString(Mockito.any(), Mockito.any())).thenThrow(new RuntimeException());
->>>>>>> 5c685762
         System.setProperty("dubbo.json-framework.prefer", "fastjson");
         Assertions.assertInstanceOf(GsonImpl.class, JsonUtils.getJson());
         System.clearProperty("dubbo.json-framework.prefer");
@@ -332,30 +276,16 @@
 
         JsonUtils.setJson(null);
         // TCCL not found gson, prefer use gson
-<<<<<<< HEAD
-        removedPackages.set(Arrays.asList("com.alibaba.fastjson2", "com.google.gson"));
-=======
         gsonInit.set(mock -> Mockito.reset(mock));
->>>>>>> 5c685762
         System.setProperty("dubbo.json-framework.prefer", "gson");
         Assertions.assertInstanceOf(FastJsonImpl.class, JsonUtils.getJson());
         System.clearProperty("dubbo.json-framework.prefer");
         gsonInit.set(null);
 
         JsonUtils.setJson(null);
-<<<<<<< HEAD
-        // TCCL not found fastjson, gson, prefer use jackson
-        removedPackages.set(Arrays.asList("com.alibaba.fastjson2", "com.alibaba.fastjson", "com.google.gson"));
-        Assertions.assertInstanceOf(JacksonImpl.class, JsonUtils.getJson());
-
-        JsonUtils.setJson(null);
-        // TCCL not found fastjson, gson, jackson
-        removedPackages.set(Arrays.asList("com.alibaba.fastjson2", "com.alibaba.fastjson", "com.google.gson", "com.fasterxml.jackson.databind"));
-=======
         // TCCL not found fastjson, gson
         fastjsonMock.when(() -> JSON.toJSONString((Object) Mockito.any(), Mockito.any())).thenThrow(new RuntimeException());
         gsonInit.set(mock -> Mockito.reset(mock));
->>>>>>> 5c685762
         Assertions.assertThrows(IllegalStateException.class, JsonUtils::getJson);
         gsonInit.set(null);
         fastjsonMock.reset();
