--- conflicted
+++ resolved
@@ -22,11 +22,8 @@
 import org.apache.dubbo.common.serialize.MultipleSerialization;
 import org.apache.dubbo.common.stream.StreamObserver;
 import org.apache.dubbo.config.Constants;
-<<<<<<< HEAD
 import org.apache.dubbo.remoting.utils.UrlUtils;
-=======
 import org.apache.dubbo.remoting.transport.CodecSupport;
->>>>>>> 03647452
 import org.apache.dubbo.rpc.model.MethodDescriptor;
 import org.apache.dubbo.rpc.model.PackableMethod;
 
@@ -353,14 +350,10 @@
         private final URL url;
         private final Class<?> returnClass;
 
-<<<<<<< HEAD
-        private WrapResponseUnpack(MultipleSerialization serialization, URL url, Class<?> returnClass) {
-=======
-        private final String requestSerializeName;
+private final String requestSerializeName;
 
 
         private WrapResponseUnpack(MultipleSerialization serialization, URL url, String requestSerializeName, Class<?> returnClass) {
->>>>>>> 03647452
             this.serialization = serialization;
             this.url = url;
             this.returnClass = returnClass;
