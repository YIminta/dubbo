--- conflicted
+++ resolved
@@ -39,15 +39,13 @@
         this.frameworkModel = frameworkModel;
     }
 
-<<<<<<< HEAD
     public void setExecutor(Executor executor) {
         this.executor = new SerializingExecutor(executor);
-=======
+    }
 
     public static boolean getGrpcStatusDetailEnabled() {
         return HAS_PROTOBUF;
     }
-
 
     private static boolean hasProtobuf() {
         try {
@@ -56,6 +54,5 @@
         } catch (ClassNotFoundException ignore) {
             return false;
         }
->>>>>>> 7a5680b5
     }
 }