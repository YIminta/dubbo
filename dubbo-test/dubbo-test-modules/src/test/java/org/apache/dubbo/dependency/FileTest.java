/*
 * Licensed to the Apache Software Foundation (ASF) under one or more
 * contributor license agreements.  See the NOTICE file distributed with
 * this work for additional information regarding copyright ownership.
 * The ASF licenses this file to You under the Apache License, Version 2.0
 * (the "License"); you may not use this file except in compliance with
 * the License.  You may obtain a copy of the License at
 *
 *     http://www.apache.org/licenses/LICENSE-2.0
 *
 * Unless required by applicable law or agreed to in writing, software
 * distributed under the License is distributed on an "AS IS" BASIS,
 * WITHOUT WARRANTIES OR CONDITIONS OF ANY KIND, either express or implied.
 * See the License for the specific language governing permissions and
 * limitations under the License.
 */
package org.apache.dubbo.dependency;

import org.apache.commons.io.FileUtils;
import org.apache.commons.io.IOUtils;
import org.dom4j.Document;
import org.dom4j.DocumentException;
import org.dom4j.Element;
import org.dom4j.io.SAXReader;
import org.junit.jupiter.api.Assertions;
import org.junit.jupiter.api.Test;

import java.io.File;
import java.io.IOException;
import java.nio.charset.StandardCharsets;
import java.util.Collection;
import java.util.HashMap;
import java.util.LinkedList;
import java.util.List;
import java.util.Map;
import java.util.Objects;
import java.util.regex.Matcher;
import java.util.regex.Pattern;
import java.util.stream.Collectors;

class FileTest {
    private final static List<Pattern> ignoredModules = new LinkedList<>();
    private final static List<Pattern> ignoredArtifacts = new LinkedList<>();
    private final static List<Pattern> ignoredModulesInDubboAll = new LinkedList<>();

    static {
        ignoredModules.add(Pattern.compile("dubbo-apache-release"));
        ignoredModules.add(Pattern.compile("dubbo-build-tools"));
        ignoredModules.add(Pattern.compile("dubbo-dependencies-all"));
        ignoredModules.add(Pattern.compile("dubbo-parent"));
        ignoredModules.add(Pattern.compile("dubbo-core-spi"));
        ignoredModules.add(Pattern.compile("dubbo-demo.*"));
        ignoredModules.add(Pattern.compile("dubbo-annotation-processor"));

        ignoredArtifacts.add(Pattern.compile("dubbo-demo.*"));
        ignoredArtifacts.add(Pattern.compile("dubbo-test.*"));
        ignoredArtifacts.add(Pattern.compile("dubbo-annotation-processor"));

        ignoredModulesInDubboAll.add(Pattern.compile("dubbo"));
        ignoredModulesInDubboAll.add(Pattern.compile("dubbo-bom"));
        ignoredModulesInDubboAll.add(Pattern.compile("dubbo-compiler"));
        ignoredModulesInDubboAll.add(Pattern.compile("dubbo-dependencies.*"));
        ignoredModulesInDubboAll.add(Pattern.compile("dubbo-distribution"));
        ignoredModulesInDubboAll.add(Pattern.compile("dubbo-metadata-processor"));
        ignoredModulesInDubboAll.add(Pattern.compile("dubbo-native.*"));
<<<<<<< HEAD
        ignoredModulesInDubboAll.add(Pattern.compile("dubbo-config-spring6.*"));
        ignoredModulesInDubboAll.add(Pattern.compile("dubbo-spring-boot.*"));
        ignoredModulesInDubboAll.add(Pattern.compile("dubbo-annotation-processor.*"));
=======
        ignoredModulesInDubboAll.add(Pattern.compile(".*spring-boot.*"));
>>>>>>> 2cb12ff9
        ignoredModulesInDubboAll.add(Pattern.compile("dubbo-maven-plugin"));
    }

    @Test
    void checkDubboBom() throws DocumentException {
        File baseFile = getBaseFile();

        List<File> poms = new LinkedList<>();
        readPoms(baseFile, poms);

        SAXReader reader = new SAXReader();

        List<String> artifactIds = poms.stream()
            .map(f -> {
                try {
                    return reader.read(f);
                } catch (DocumentException e) {
                    throw new RuntimeException(e);
                }
            })
            .map(Document::getRootElement)
            .map(doc -> doc.elementText("artifactId"))
            .sorted()
            .collect(Collectors.toList());

        String dubboBomPath = "dubbo-distribution" + File.separator + "dubbo-bom" + File.separator + "pom.xml";
        Document dubboBom = reader.read(new File(getBaseFile(), dubboBomPath));
        List<String> artifactIdsInDubboBom = dubboBom.getRootElement()
            .element("dependencyManagement")
            .element("dependencies")
            .elements("dependency")
            .stream()
            .map(ele -> ele.elementText("artifactId"))
            .collect(Collectors.toList());

        List<String> expectedArtifactIds = new LinkedList<>(artifactIds);
        expectedArtifactIds.removeAll(artifactIdsInDubboBom);
        expectedArtifactIds.removeIf(artifactId -> ignoredModules.stream().anyMatch(pattern -> pattern.matcher(artifactId).matches()));

        Assertions.assertTrue(expectedArtifactIds.isEmpty(), "Newly created modules must be added to dubbo-bom. Found modules: " + expectedArtifactIds);
    }

    @Test
    void checkArtifacts() throws DocumentException, IOException {
        File baseFile = getBaseFile();

        List<File> poms = new LinkedList<>();
        readPoms(baseFile, poms);

        SAXReader reader = new SAXReader();

        List<String> artifactIds = poms.stream()
            .map(f -> {
                try {
                    return reader.read(f);
                } catch (DocumentException e) {
                    throw new RuntimeException(e);
                }
            })
            .map(Document::getRootElement)
            .map(doc -> doc.elementText("artifactId"))
            .sorted()
            .collect(Collectors.toList());

        List<String> artifactIdsInRoot = IOUtils.readLines(
            this.getClass().getClassLoader().getResource("META-INF/versions/.artifacts").openStream(),
                StandardCharsets.UTF_8);
        artifactIdsInRoot.removeIf(s -> s.startsWith("#"));

        List<String> expectedArtifactIds = new LinkedList<>(artifactIds);
        expectedArtifactIds.removeAll(artifactIdsInRoot);
        expectedArtifactIds.removeIf(artifactId -> ignoredArtifacts.stream().anyMatch(pattern -> pattern.matcher(artifactId).matches()));

        Assertions.assertTrue(expectedArtifactIds.isEmpty(), "Newly created modules must be added to .artifacts (in project root). Found modules: " + expectedArtifactIds);
    }

    @Test
    void checkDubboDependenciesAll() throws DocumentException {
        File baseFile = getBaseFile();

        List<File> poms = new LinkedList<>();
        readPoms(baseFile, poms);

        SAXReader reader = new SAXReader();

        List<String> artifactIds = poms.stream()
            .map(f -> {
                try {
                    return reader.read(f);
                } catch (DocumentException e) {
                    throw new RuntimeException(e);
                }
            })
            .map(Document::getRootElement)
            .filter(doc -> !Objects.equals("pom", doc.elementText("packaging")))
            .map(doc -> doc.elementText("artifactId"))
            .sorted()
            .collect(Collectors.toList());

        String dubboDependenciesAllPath = "dubbo-test" + File.separator + "dubbo-dependencies-all" + File.separator + "pom.xml";
        Document dubboDependenciesAll = reader.read(new File(getBaseFile(), dubboDependenciesAllPath));
        List<String> artifactIdsInDubboDependenciesAll = dubboDependenciesAll.getRootElement()
            .element("dependencies")
            .elements("dependency")
            .stream()
            .map(ele -> ele.elementText("artifactId"))
            .collect(Collectors.toList());

        List<String> expectedArtifactIds = new LinkedList<>(artifactIds);
        expectedArtifactIds.removeAll(artifactIdsInDubboDependenciesAll);
        expectedArtifactIds.removeIf(artifactId -> ignoredModules.stream().anyMatch(pattern -> pattern.matcher(artifactId).matches()));

        Assertions.assertTrue(expectedArtifactIds.isEmpty(), "Newly created modules must be added to dubbo-dependencies-all. Found modules: " + expectedArtifactIds);
    }

    @Test
    void checkDubboAllDependencies() throws DocumentException {
        File baseFile = getBaseFile();

        List<File> poms = new LinkedList<>();
        readPoms(baseFile, poms);

        SAXReader reader = new SAXReader();

        List<String> artifactIds = poms.stream()
            .map(f -> {
                try {
                    return reader.read(f);
                } catch (DocumentException e) {
                    throw new RuntimeException(e);
                }
            })
            .map(Document::getRootElement)
            .map(doc -> doc.elementText("artifactId"))
            .sorted()
            .collect(Collectors.toList());

        Assertions.assertEquals(poms.size(), artifactIds.size());

        List<String> deployedArtifactIds = poms.stream()
            .map(f -> {
                try {
                    return reader.read(f);
                } catch (DocumentException e) {
                    throw new RuntimeException(e);
                }
            })
            .map(Document::getRootElement)
            .filter(doc -> !Objects.equals("pom", doc.elementText("packaging")))
            .filter(doc -> Objects.isNull(doc.element("properties")) ||
                (!Objects.equals("true", doc.element("properties").elementText("skip_maven_deploy")) &&
                    !Objects.equals("true", doc.element("properties").elementText("maven.deploy.skip"))))
            .map(doc -> doc.elementText("artifactId"))
            .sorted()
            .collect(Collectors.toList());

        String dubboAllPath = "dubbo-distribution" + File.separator + "dubbo-all" + File.separator + "pom.xml";
        Document dubboAll = reader.read(new File(getBaseFile(), dubboAllPath));
        List<String> artifactIdsInDubboAll = dubboAll.getRootElement()
            .element("dependencies")
            .elements("dependency")
            .stream()
            .map(ele -> ele.elementText("artifactId"))
            .collect(Collectors.toList());

        List<String> expectedArtifactIds = new LinkedList<>(deployedArtifactIds);
        expectedArtifactIds.removeAll(artifactIdsInDubboAll);
        expectedArtifactIds.removeIf(artifactId -> ignoredModules.stream().anyMatch(pattern -> pattern.matcher(artifactId).matches()));
        expectedArtifactIds.removeIf(artifactId -> ignoredModulesInDubboAll.stream().anyMatch(pattern -> pattern.matcher(artifactId).matches()));

        Assertions.assertTrue(expectedArtifactIds.isEmpty(), "Newly created modules must be added to dubbo-all(dubbo-distribution" + File.separator + "dubbo-all" + File.separator + "pom.xml). Found modules: " + expectedArtifactIds);

        List<String> unexpectedArtifactIds = new LinkedList<>(artifactIdsInDubboAll);
        unexpectedArtifactIds.removeIf(artifactId -> !artifactIds.contains(artifactId));
        unexpectedArtifactIds.removeAll(deployedArtifactIds);
        Assertions.assertTrue(unexpectedArtifactIds.isEmpty(), "Undeploy dependencies should not be added to dubbo-all(dubbo-distribution" + File.separator + "dubbo-all" + File.separator + "pom.xml). Found modules: " + unexpectedArtifactIds);

        unexpectedArtifactIds = new LinkedList<>();
        for (String artifactId : artifactIdsInDubboAll) {
            if (!artifactIds.contains(artifactId)) {
                continue;
            }
            if (ignoredModules.stream().anyMatch(pattern -> pattern.matcher(artifactId).matches())) {
                unexpectedArtifactIds.add(artifactId);
            }
            if (ignoredModulesInDubboAll.stream().anyMatch(pattern -> pattern.matcher(artifactId).matches())) {
                unexpectedArtifactIds.add(artifactId);
            }
        }
        Assertions.assertTrue(unexpectedArtifactIds.isEmpty(), "Unexpected dependencies should not be added to dubbo-all(dubbo-distribution" + File.separator + "dubbo-all" + File.separator + "pom.xml). Found modules: " + unexpectedArtifactIds);
    }

    @Test
    void checkDubboAllShade() throws DocumentException {
        File baseFile = getBaseFile();

        List<File> poms = new LinkedList<>();
        readPoms(baseFile, poms);

        SAXReader reader = new SAXReader();

        List<String> artifactIds = poms.stream()
            .map(f -> {
                try {
                    return reader.read(f);
                } catch (DocumentException e) {
                    throw new RuntimeException(e);
                }
            })
            .map(Document::getRootElement)
            .map(doc -> doc.elementText("artifactId"))
            .sorted()
            .collect(Collectors.toList());

        Assertions.assertEquals(poms.size(), artifactIds.size());

        List<String> deployedArtifactIds = poms.stream()
            .map(f -> {
                try {
                    return reader.read(f);
                } catch (DocumentException e) {
                    throw new RuntimeException(e);
                }
            })
            .map(Document::getRootElement)
            .filter(doc -> Objects.isNull(doc.element("properties")) ||
                (!Objects.equals("true", doc.element("properties").elementText("skip_maven_deploy")) &&
                    !Objects.equals("true", doc.element("properties").elementText("maven.deploy.skip"))))
            .filter(doc -> !Objects.equals("pom", doc.elementText("packaging")))
            .map(doc -> doc.elementText("artifactId"))
            .sorted()
            .collect(Collectors.toList());

        String dubboAllPath = "dubbo-distribution" + File.separator + "dubbo-all" + File.separator + "pom.xml";
        Document dubboAll = reader.read(new File(getBaseFile(), dubboAllPath));
        List<String> artifactIdsInDubboAll = dubboAll.getRootElement()
            .element("build")
            .element("plugins")
            .elements("plugin")
            .stream()
            .filter(ele -> ele.elementText("artifactId").equals("maven-shade-plugin"))
            .map(ele -> ele.element("executions"))
            .map(ele -> ele.elements("execution"))
            .flatMap(Collection::stream)
            .filter(ele -> ele.elementText("phase").equals("package"))
            .map(ele -> ele.element("configuration"))
            .map(ele -> ele.element("artifactSet"))
            .map(ele -> ele.element("includes"))
            .map(ele -> ele.elements("include"))
            .flatMap(Collection::stream)
            .map(Element::getText)
            .filter(artifactId -> artifactId.startsWith("org.apache.dubbo:"))
            .map(artifactId -> artifactId.substring("org.apache.dubbo:".length()))
            .collect(Collectors.toList());

        List<String> expectedArtifactIds = new LinkedList<>(deployedArtifactIds);
        expectedArtifactIds.removeAll(artifactIdsInDubboAll);
        expectedArtifactIds.removeIf(artifactId -> ignoredModules.stream().anyMatch(pattern -> pattern.matcher(artifactId).matches()));
        expectedArtifactIds.removeIf(artifactId -> ignoredModulesInDubboAll.stream().anyMatch(pattern -> pattern.matcher(artifactId).matches()));

        Assertions.assertTrue(expectedArtifactIds.isEmpty(), "Newly created modules must be added to dubbo-all (dubbo-distribution" + File.separator + "dubbo-all" + File.separator + "pom.xml in shade plugin). Found modules: " + expectedArtifactIds);

        List<String> unexpectedArtifactIds = new LinkedList<>(artifactIdsInDubboAll);
        unexpectedArtifactIds.removeIf(artifactId -> !artifactIds.contains(artifactId));
        unexpectedArtifactIds.removeAll(deployedArtifactIds);
        Assertions.assertTrue(unexpectedArtifactIds.isEmpty(), "Undeploy dependencies should not be added to dubbo-all (dubbo-distribution" + File.separator + "dubbo-all" + File.separator + "pom.xml in shade plugin). Found modules: " + unexpectedArtifactIds);

        unexpectedArtifactIds = new LinkedList<>();
        for (String artifactId : artifactIdsInDubboAll) {
            if (!artifactIds.contains(artifactId)) {
                continue;
            }
            if (ignoredModules.stream().anyMatch(pattern -> pattern.matcher(artifactId).matches())) {
                unexpectedArtifactIds.add(artifactId);
            }
            if (ignoredModulesInDubboAll.stream().anyMatch(pattern -> pattern.matcher(artifactId).matches())) {
                unexpectedArtifactIds.add(artifactId);
            }
        }
        Assertions.assertTrue(unexpectedArtifactIds.isEmpty(), "Unexpected dependencies should not be added to dubbo-all (dubbo-distribution" + File.separator + "dubbo-all" + File.separator + "pom.xml in shade plugin). Found modules: " + unexpectedArtifactIds);
    }

    @Test
    void checkDubboAllTransform() throws DocumentException {
        File baseFile = getBaseFile();
        List<String> spis = new LinkedList<>();
        readSPI(baseFile, spis);

        String dubboAllPath = "dubbo-distribution" + File.separator + "dubbo-all" + File.separator + "pom.xml";

        SAXReader reader = new SAXReader();
        Document dubboAll = reader.read(new File(baseFile, dubboAllPath));

        List<String> transformsInDubboAll = dubboAll.getRootElement()
            .element("build")
            .element("plugins")
            .elements("plugin")
            .stream()
            .filter(ele -> ele.elementText("artifactId").equals("maven-shade-plugin"))
            .map(ele -> ele.element("executions"))
            .map(ele -> ele.elements("execution"))
            .flatMap(Collection::stream)
            .filter(ele -> ele.elementText("phase").equals("package"))
            .map(ele -> ele.element("configuration"))
            .map(ele -> ele.element("transformers"))
            .map(ele -> ele.elements("transformer"))
            .flatMap(Collection::stream)
            .map(ele -> ele.elementText("resource"))
            .map(String::trim)
            .map(resource -> resource.substring(resource.lastIndexOf("/") + 1))
            .collect(Collectors.toList());

        List<String> expectedSpis = new LinkedList<>(spis);
        expectedSpis.removeAll(transformsInDubboAll);
        Assertions.assertTrue(expectedSpis.isEmpty(), "Newly created SPI interface must be added to dubbo-all(dubbo-distribution" + File.separator + "dubbo-all" + File.separator + "pom.xml in shade plugin) to being transformed. Found spis: " + expectedSpis);

        List<String> unexpectedSpis = new LinkedList<>(transformsInDubboAll);
        unexpectedSpis.removeAll(spis);
        Assertions.assertTrue(unexpectedSpis.isEmpty(), "Class without `@SPI` declaration should not be added to dubbo-all(dubbo-distribution" + File.separator + "dubbo-all" + File.separator + "pom.xml in shade plugin) to being transformed. Found spis: " + unexpectedSpis);
    }

    @Test
    void checkSpiFiles() {
        File baseFile = getBaseFile();
        List<String> spis = new LinkedList<>();
        readSPI(baseFile, spis);

        Map<File, String> spiResources = new HashMap<>();
        readSPIResource(baseFile, spiResources);
        Map<File, String> copyOfSpis = new HashMap<>(spiResources);
        copyOfSpis.entrySet().removeIf(entry -> spis.contains(entry.getValue()));
        Assertions.assertTrue(copyOfSpis.isEmpty(), "Newly created spi profiles must have a valid class declared with `@SPI`. Found spi profiles: " + copyOfSpis.keySet());

        List<File> unexpectedSpis = new LinkedList<>();
        readSPIUnexpectedResource(baseFile, unexpectedSpis);
        unexpectedSpis.removeIf(file -> file.getAbsolutePath().contains("dubbo-common" + File.separator + "src" + File.separator + "main" + File.separator + "resources" + File.separator + "META-INF" + File.separator + "services" + File.separator + "org.apache.dubbo.common.extension.LoadingStrategy"));
        Assertions.assertTrue(unexpectedSpis.isEmpty(), "Dubbo native provided spi profiles must filed in `META-INF" + File.separator + "dubbo" + File.separator + "internal`. Please move to proper folder . Found spis: " + unexpectedSpis);
    }

    private static File getBaseFile() {
        File baseFile = new File(new File("").getAbsolutePath());
        while (baseFile != null) {
            if (new File(baseFile, ".asf.yaml").exists()) {
                break;
            }
            baseFile = baseFile.getParentFile();
        }
        Assertions.assertNotNull(baseFile, "Can not find base dir");

        System.out.println("Found Project Base Path: " + baseFile.getAbsolutePath());
        return baseFile;
    }

    public void readPoms(File path, List<File> poms) {
        if (path.isDirectory()) {
            File[] files = path.listFiles();
            if (files != null) {
                for (File file : files) {
                    readPoms(file, poms);
                }
            }
        } else if (path.isFile()) {
            if (path.getAbsolutePath().contains("target")) {
                return;
            }
            if (path.getName().equals("pom.xml")) {
                poms.add(path);
            }
        }
    }

    public void readSPI(File path, List<String> spis) {
        if (path.isDirectory()) {
            File[] files = path.listFiles();
            if (files != null) {
                for (File file : files) {
                    readSPI(file, spis);
                }
            }
        } else if (path.isFile()) {
            if (path.getAbsolutePath().contains("target")) {
                return;
            }
            if (path.getAbsolutePath().contains("src" + File.separator + "main" + File.separator + "java")) {
                String content;
                try {
                    content = FileUtils.readFileToString(path, StandardCharsets.UTF_8);
                } catch (IOException e) {
                    throw new RuntimeException(e);
                }
                if (content != null && content.contains("@SPI")) {
                    String absolutePath = path.getAbsolutePath();
                    absolutePath = absolutePath.substring(absolutePath.lastIndexOf("src" + File.separator + "main" + File.separator + "java" + File.separator)
                        + ("src" + File.separator + "main" + File.separator + "java" + File.separator).length());
                    absolutePath = absolutePath.substring(0, absolutePath.lastIndexOf(".java"));
                    absolutePath = absolutePath.replaceAll(Matcher.quoteReplacement(File.separator), ".");
                    spis.add(absolutePath);
                }
            }
        }
    }

    public void readSPIResource(File path, Map<File, String> spis) {
        if (path.isDirectory()) {
            File[] files = path.listFiles();
            if (files != null) {
                for (File file : files) {
                    readSPIResource(file, spis);
                }
            }
        } else if (path.isFile()) {
            if (path.getAbsolutePath().contains("target")) {
                return;
            }
            if (path.getAbsolutePath().contains("src" + File.separator + "main" + File.separator + "resources" + File.separator + "META-INF" + File.separator + "dubbo" + File.separator + "internal" + File.separator)) {
                String absolutePath = path.getAbsolutePath();
                absolutePath = absolutePath.substring(absolutePath.lastIndexOf("src" + File.separator + "main" + File.separator + "resources" + File.separator + "META-INF" + File.separator + "dubbo" + File.separator + "internal" + File.separator)
                    + ("src" + File.separator + "main" + File.separator + "resources" + File.separator + "META-INF" + File.separator + "dubbo" + File.separator + "internal" + File.separator).length());
                absolutePath = absolutePath.replaceAll(Matcher.quoteReplacement(File.separator), ".");
                spis.put(path, absolutePath);
            }
        }
    }

    public void readSPIUnexpectedResource(File path, List<File> spis) {
        if (path.isDirectory()) {
            File[] files = path.listFiles();
            if (files != null) {
                for (File file : files) {
                    readSPIUnexpectedResource(file, spis);
                }
            }
        } else if (path.isFile()) {
            if (path.getAbsolutePath().contains("target")) {
                return;
            }
            if (path.getAbsolutePath().contains("src" + File.separator + "main" + File.separator + "resources" + File.separator + "META-INF" + File.separator + "dubbo" + File.separator + "org.apache.dubbo")) {
                spis.add(path);
            }
            if (path.getAbsolutePath().contains("src" + File.separator + "main" + File.separator + "resources" + File.separator + "META-INF" + File.separator + "dubbo" + File.separator + "com.alibaba.dubbo")) {
                spis.add(path);
            }
            if (path.getAbsolutePath().contains("src" + File.separator + "main" + File.separator + "resources" + File.separator + "META-INF" + File.separator + "services" + File.separator + "org.apache.dubbo")) {
                spis.add(path);
            }
            if (path.getAbsolutePath().contains("src" + File.separator + "main" + File.separator + "resources" + File.separator + "META-INF" + File.separator + "services" + File.separator + "com.alibaba.dubbo")) {
                spis.add(path);
            }

            if (path.getAbsolutePath().contains("src" + File.separator + "main" + File.separator + "resources" + File.separator + "META-INF.dubbo" + File.separator + "org.apache.dubbo")) {
                spis.add(path);
            }
            if (path.getAbsolutePath().contains("src" + File.separator + "main" + File.separator + "resources" + File.separator + "META-INF.dubbo" + File.separator + "com.alibaba.dubbo")) {
                spis.add(path);
            }
            if (path.getAbsolutePath().contains("src" + File.separator + "main" + File.separator + "resources" + File.separator + "META-INF.services" + File.separator + "org.apache.dubbo")) {
                spis.add(path);
            }
            if (path.getAbsolutePath().contains("src" + File.separator + "main" + File.separator + "resources" + File.separator + "META-INF.services" + File.separator + "com.alibaba.dubbo")) {
                spis.add(path);
            }
            if (path.getAbsolutePath().contains("src" + File.separator + "main" + File.separator + "resources" + File.separator + "META-INF.dubbo.internal" + File.separator + "org.apache.dubbo")) {
                spis.add(path);
            }
            if (path.getAbsolutePath().contains("src" + File.separator + "main" + File.separator + "resources" + File.separator + "META-INF.dubbo.internal" + File.separator + "com.alibaba.dubbo")) {
                spis.add(path);
            }
        }
    }
}<|MERGE_RESOLUTION|>--- conflicted
+++ resolved
@@ -63,13 +63,9 @@
         ignoredModulesInDubboAll.add(Pattern.compile("dubbo-distribution"));
         ignoredModulesInDubboAll.add(Pattern.compile("dubbo-metadata-processor"));
         ignoredModulesInDubboAll.add(Pattern.compile("dubbo-native.*"));
-<<<<<<< HEAD
         ignoredModulesInDubboAll.add(Pattern.compile("dubbo-config-spring6.*"));
-        ignoredModulesInDubboAll.add(Pattern.compile("dubbo-spring-boot.*"));
+        ignoredModulesInDubboAll.add(Pattern.compile(".*spring-boot.*"));
         ignoredModulesInDubboAll.add(Pattern.compile("dubbo-annotation-processor.*"));
-=======
-        ignoredModulesInDubboAll.add(Pattern.compile(".*spring-boot.*"));
->>>>>>> 2cb12ff9
         ignoredModulesInDubboAll.add(Pattern.compile("dubbo-maven-plugin"));
     }
 
